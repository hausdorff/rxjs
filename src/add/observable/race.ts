--- conflicted
+++ resolved
@@ -1,9 +1,5 @@
 import { Observable } from '../../Observable';
-<<<<<<< HEAD
-import { race as raceStatic } from '../../observable/race';
-=======
 import { race as staticRace } from '../../observable/race';
->>>>>>> d2a32f9a
 
 Observable.race = staticRace;
 
